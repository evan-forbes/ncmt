package ncmt

import "github.com/lazyledger/rsmt2d"

// Codec wraps methods that erasure data in a NCMT compatable way
type Codec interface {
	Encode([][]byte) ([][]byte, error)
	Decode([][]byte) ([][]byte, error)
	MaxLeaves() int
}

// RSFG8 uses the rsmt2d cached version of the infectious Reed-Solomon forward error
// correction implementation. Not thread safe.
type RSFG8 struct{}

func newRSFG8() RSFG8 {
	return RSFG8{}
}

func (r RSFG8) Encode(input [][]byte) ([][]byte, error) {
	return rsmt2d.Encode(input, rsmt2d.RSGF8)
}

func (r RSFG8) Decode(input [][]byte) ([][]byte, error) {
	return rsmt2d.Decode(input, rsmt2d.RSGF8)
}

<<<<<<< HEAD
func (r RSFG8) MaxChunks() int {
=======
func (r RSFG8) MaxLeaves() int {
>>>>>>> 6ba39cea
	return 128
}<|MERGE_RESOLUTION|>--- conflicted
+++ resolved
@@ -25,10 +25,6 @@
 	return rsmt2d.Decode(input, rsmt2d.RSGF8)
 }
 
-<<<<<<< HEAD
-func (r RSFG8) MaxChunks() int {
-=======
 func (r RSFG8) MaxLeaves() int {
->>>>>>> 6ba39cea
 	return 128
 }